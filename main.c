--- conflicted
+++ resolved
@@ -299,11 +299,7 @@
 	}
 
 	while ((ch = getopt(argc, argv, OPT_g OPT_G OPT_Z OPT_i "k:c:C:K:t:OPa:"
-<<<<<<< HEAD
 	                    "b:s:r:R:e:Eu:m:j:p:l:L:S:F:M:dDVhW:w:q:f:")) != -1) {
-=======
-	                    "b:s:r:R:e:Eu:m:j:p:l:L:S:F:M:dDVhW:w:q:")) != -1) {
->>>>>>> 9d176cb6
 		switch (ch) {
 			case 'f':
 				if (opts->conffile)
